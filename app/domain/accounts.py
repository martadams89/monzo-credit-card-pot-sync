import logging
from time import time
from urllib import parse

import requests as r

from app.domain.auth_providers import AuthProviderType, provider_mapping
from app.errors import AuthException

log = logging.getLogger("account")


class Account:
    def __init__(
        self,
        type,
        access_token=None,
        refresh_token=None,
        token_expiry=None,
        pot_id=None,
        account_id=None,
    ):
        self.type = type
        self.access_token = access_token
        self.refresh_token = refresh_token
        self.token_expiry = token_expiry
        self.pot_id = pot_id
        self.account_id = account_id
        self.auth_provider = provider_mapping[AuthProviderType(type)]

    def is_token_within_expiry_window(self):
        # Returns True if the token expires in the next two minutes or has already expired.
        return self.token_expiry - int(time()) <= 120

    def refresh_access_token(self):
        log.info(f"{self.type} access token is within expiry window, refreshing tokens")
        try:
            tokens = self.auth_provider.refresh_access_token(self.refresh_token)
            self.access_token = tokens["access_token"]
            self.refresh_token = tokens["refresh_token"]
            self.token_expiry = int(time()) + tokens["expires_in"]
            log.info(
                f"Successfully refreshed {self.type} access token, new expiry time is {self.token_expiry}"
            )
        except KeyError as e:
            raise AuthException(e)
        except AuthException as e:
            log.error(f"Failed to refresh access token for {self.type}")
            raise e

    def get_auth_header(self):
        return {"Authorization": f"Bearer {self.access_token}"}


class MonzoAccount(Account):
    def __init__(
        self, access_token=None, refresh_token=None, token_expiry=None, pot_id=None, account_id=None
    ):
        # Pass all parameters directly to the parent class
        super().__init__("Monzo", access_token, refresh_token, token_expiry, pot_id, account_id)

    def ping(self) -> None:
        r.get(
            f"{self.auth_provider.api_url}/ping/whoami", headers=self.get_auth_header()
        )

    def _fetch_accounts(self) -> list:
        response = r.get(
            f"{self.auth_provider.api_url}/accounts", headers=self.get_auth_header()
        )
        response.raise_for_status()
        return response.json()["accounts"]

    def get_authorized_accounts(self) -> list:
        """Return a list of authorized accounts (both personal and joint) with details."""
        return self._fetch_accounts()

    def get_account_id(self, account_selection="personal") -> str:
        """
        Return the account id for the desired account type.
        Defaults to personal ('uk_retail') and uses 'uk_retail_joint' for joint accounts.
        """
        desired_type = "uk_retail_joint" if account_selection == "joint" else "uk_retail"
        accounts = self._fetch_accounts()
        for account in accounts:
            if account["type"] == desired_type:
                return account["id"]
        raise AuthException(f"No account found for type: {desired_type}")

    def get_account_description(self, account_selection="personal") -> str:
        """Return the account description for the selected account."""
        desired_id = self.get_account_id(account_selection=account_selection)
        accounts = self._fetch_accounts()
        for account in accounts:
            if account["id"] == desired_id:
                return account.get("description", "")
        return ""

    def get_balance(self, account_selection="personal") -> int:
        """
        Retrieve the balance for the specified account type.
        :param account_selection: 'personal' for personal account, 'joint' for joint account.
        :return: Balance in minor units (e.g., pence for GBP).
        """
        account_id = self.get_account_id(account_selection=account_selection)
        query = parse.urlencode({"account_id": account_id})
        response = r.get(
            f"{self.auth_provider.api_url}/balance?{query}",
            headers=self.get_auth_header(),
        )
        response.raise_for_status()  # Raise an exception for HTTP errors
        return response.json()["balance"]

    def get_pots(self, account_selection="personal") -> list:
        """
        Get pots based on the selected account type.
        By default, uses the personal account; for joint, pass account_selection="joint".
        """
        current_account_id = self.get_account_id(account_selection)
        query = parse.urlencode({"current_account_id": current_account_id})
        response = r.get(
            f"{self.auth_provider.api_url}/pots?{query}", headers=self.get_auth_header()
        )
        response.raise_for_status()
        pots = response.json()["pots"]
        return [p for p in pots if not p["deleted"]]

    def get_pot_balance(self, pot_id: str) -> int:
        # Try personal account first, then fallback to joint account if needed.
        for account_selection in ("personal", "joint"):
            pots = self.get_pots(account_selection)
            pot = next((p for p in pots if p["id"] == pot_id), None)
            if pot is not None:
                return pot["balance"]
        raise Exception(f"Pot with id {pot_id} not found in personal or joint pots.")

    def get_account_type(self, pot_id: str) -> str:
        """
        Retrieve the account type (personal or joint) for the given pot ID.
        """
        for account_selection in ("personal", "joint"):
            pots = self.get_pots(account_selection)
            if any(p["id"] == pot_id for p in pots):
                return account_selection
        raise Exception(f"Pot with id {pot_id} not found in personal or joint pots.")

    def add_to_pot(self, pot_id: str, amount: int, account_selection="personal") -> None:
        data = {
            "source_account_id": self.get_account_id(account_selection=account_selection),
            "amount": amount,
            "dedupe_id": str(int(time())),  # Ensure dedupe_id is a string
        }
        response = r.put(
            f"{self.auth_provider.api_url}/pots/{pot_id}/deposit",
            data=data,
            headers=self.get_auth_header(),
        )
        if response.status_code != 200:
            log.error(f"Failed to deposit to pot: {response.json()}")
            raise Exception(f"Deposit failed: {response.json()}")

    def withdraw_from_pot(self, pot_id: str, amount: int, account_selection="personal") -> None:
        data = {
            "destination_account_id": self.get_account_id(account_selection=account_selection),
            "amount": amount,
            "dedupe_id": str(int(time())),  # Ensure dedupe_id is a string
        }
        response = r.put(
            f"{self.auth_provider.api_url}/pots/{pot_id}/withdraw",
            data=data,
            headers=self.get_auth_header(),
        )
        if response.status_code != 200:
            log.error(f"Failed to withdraw from pot: {response.json()}")
            raise Exception(f"Withdrawal failed: {response.json()}")

    def send_notification(self, title: str, message: str, account_selection="personal") -> None:
        body = {
            "account_id": self.get_account_id(account_selection=account_selection),
            "type": "basic",
            "params[image_url]": "https://www.nyan.cat/cats/original.gif",
            "params[title]": title,
            "params[body]": message,
        }
        r.post(
            f"{self.auth_provider.api_url}/feed",
            data=body,
            headers=self.get_auth_header(),
        )


class TrueLayerAccount(Account):
    def __init__(self, type, access_token=None, refresh_token=None, token_expiry=None, pot_id=None, account_id=None):
        super().__init__(type, access_token, refresh_token, token_expiry, pot_id, account_id)

    def ping(self) -> None:
        r.get(f"{self.auth_provider.api_url}/data/v1/me", headers=self.get_auth_header())

    def get_cards(self) -> list:
        response = r.get(f"{self.auth_provider.api_url}/data/v1/cards", headers=self.get_auth_header())
        response.raise_for_status()
        return response.json()["results"]

    def get_card_balance(self, card_id: str) -> float:
        response = r.get(f"{self.auth_provider.api_url}/data/v1/cards/{card_id}/balance", headers=self.get_auth_header())
<<<<<<< HEAD
        return response.json()["results"][0]["current"]
=======
        response.raise_for_status()
        data = response.json()["results"][0]
        return data["current"]

    def get_pending_transactions(self, card_id: str) -> list:
        response = r.get(f"{self.auth_provider.api_url}/data/v1/cards/{card_id}/transactions/pending", headers=self.get_auth_header())
        response.raise_for_status()
        transactions = response.json()["results"]
        return [txn["amount"] for txn in transactions] if transactions else []
>>>>>>> 82641368

    def get_pending_transactions(self, card_id: str) -> float:
        response = r.get(f"{self.auth_provider.api_url}/data/v1/cards/{card_id}/transactions/pending", headers=self.get_auth_header())
        response.raise_for_status()
        transactions = response.json()["results"]
        return sum(t["amount"] for t in transactions) if transactions else 0.0

    def get_total_balance(self) -> int:
        total_balance = 0.0
        cards = self.get_cards()
<<<<<<< HEAD
        
        for card in cards:
            card_id = card["account_id"]
            balance = self.get_card_balance(card_id)
            
            if card.get("provider", {}).get("display_name") == "AMEX":
                pending_amount = self.get_pending_transactions(card_id)
                
                print(f"Card ID: {card_id}")
                print(f"Current Balance: {balance}")
                print(f"Pending Transactions: {pending_amount}")
                
                balance += pending_amount

            total_balance += balance

        print(f"Total balance calculated: {total_balance}")
        return int(total_balance * 100)
=======

        for card in cards:
            card_id = card["account_id"]
            balance = self.get_card_balance(card_id)

            if card.get("provider", {}).get("display_name") == "AMEX":
                pending_transactions = self.get_pending_transactions(card_id)

                log.info(f"Current Balance: {balance}")

                # Add all pending transactions to the balance
                total_balance += balance + sum(pending_transactions)

        log.info(f"Total balance calculated: {total_balance}")
        return int(total_balance * 100)  # Convert balance to pence
>>>>>>> 82641368
<|MERGE_RESOLUTION|>--- conflicted
+++ resolved
@@ -190,75 +190,40 @@
 
 
 class TrueLayerAccount(Account):
-    def __init__(self, type, access_token=None, refresh_token=None, token_expiry=None, pot_id=None, account_id=None):
+    def __init__(
+        self,
+        type,
+        access_token=None,
+        refresh_token=None,
+        token_expiry=None,
+        pot_id=None,
+        account_id=None,
+    ):
         super().__init__(type, access_token, refresh_token, token_expiry, pot_id, account_id)
 
     def ping(self) -> None:
-        r.get(f"{self.auth_provider.api_url}/data/v1/me", headers=self.get_auth_header())
+        r.get(
+            f"{self.auth_provider.api_url}/data/v1/me", headers=self.get_auth_header()
+        )
 
     def get_cards(self) -> list:
-        response = r.get(f"{self.auth_provider.api_url}/data/v1/cards", headers=self.get_auth_header())
-        response.raise_for_status()
+        response = r.get(
+            f"{self.auth_provider.api_url}/data/v1/cards",
+            headers=self.get_auth_header(),
+        )
         return response.json()["results"]
 
-    def get_card_balance(self, card_id: str) -> float:
-        response = r.get(f"{self.auth_provider.api_url}/data/v1/cards/{card_id}/balance", headers=self.get_auth_header())
-<<<<<<< HEAD
+    def get_card_balance(self, card_id: str) -> int:
+        response = r.get(
+            f"{self.auth_provider.api_url}/data/v1/cards/{card_id}/balance",
+            headers=self.get_auth_header(),
+        )
         return response.json()["results"][0]["current"]
-=======
-        response.raise_for_status()
-        data = response.json()["results"][0]
-        return data["current"]
-
-    def get_pending_transactions(self, card_id: str) -> list:
-        response = r.get(f"{self.auth_provider.api_url}/data/v1/cards/{card_id}/transactions/pending", headers=self.get_auth_header())
-        response.raise_for_status()
-        transactions = response.json()["results"]
-        return [txn["amount"] for txn in transactions] if transactions else []
->>>>>>> 82641368
-
-    def get_pending_transactions(self, card_id: str) -> float:
-        response = r.get(f"{self.auth_provider.api_url}/data/v1/cards/{card_id}/transactions/pending", headers=self.get_auth_header())
-        response.raise_for_status()
-        transactions = response.json()["results"]
-        return sum(t["amount"] for t in transactions) if transactions else 0.0
 
     def get_total_balance(self) -> int:
-        total_balance = 0.0
+        total_balance = 0
         cards = self.get_cards()
-<<<<<<< HEAD
-        
         for card in cards:
             card_id = card["account_id"]
-            balance = self.get_card_balance(card_id)
-            
-            if card.get("provider", {}).get("display_name") == "AMEX":
-                pending_amount = self.get_pending_transactions(card_id)
-                
-                print(f"Card ID: {card_id}")
-                print(f"Current Balance: {balance}")
-                print(f"Pending Transactions: {pending_amount}")
-                
-                balance += pending_amount
-
-            total_balance += balance
-
-        print(f"Total balance calculated: {total_balance}")
-        return int(total_balance * 100)
-=======
-
-        for card in cards:
-            card_id = card["account_id"]
-            balance = self.get_card_balance(card_id)
-
-            if card.get("provider", {}).get("display_name") == "AMEX":
-                pending_transactions = self.get_pending_transactions(card_id)
-
-                log.info(f"Current Balance: {balance}")
-
-                # Add all pending transactions to the balance
-                total_balance += balance + sum(pending_transactions)
-
-        log.info(f"Total balance calculated: {total_balance}")
-        return int(total_balance * 100)  # Convert balance to pence
->>>>>>> 82641368
+            total_balance += int(self.get_card_balance(card_id) * 100)
+        return total_balance